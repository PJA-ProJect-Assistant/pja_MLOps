--- conflicted
+++ resolved
@@ -1,8 +1,5 @@
 # main.py
-<<<<<<< HEAD
-=======
 # FastAPI 애플리케이션을 생성하고 라우터를 등록하는 코드122
->>>>>>> 6c28d67a
 from fastapi import FastAPI
 from routers import json_summury, requirements, json_ERD, json_API, recommendation
 
