<<<<<<< HEAD
# models/response.py (기존 코드에 추가)
from pydantic import BaseModel, Field
from typing import Dict, List, Any

class RequirementsResponse(BaseModel):
    requirements: List[dict] = Field(..., description="생성된 요구사항 목록")
    model: str = Field(..., description="사용된 모델 이름")
    total_tokens: int = Field(..., description="총 사용된 토큰 수")
    prompt_tokens: int = Field(..., description="입력 프롬프트의 토큰 수")
    completion_tokens: int = Field(..., description="생성된 응답의 토큰 수")

class SummuryResponse(BaseModel):
    json_data: Dict[str, Any] = Field(..., alias="json", description="json 형태 답변 내용")
    model: str = Field(..., description="사용된 모델 이름")
    total_tokens: int = Field(..., description="총 사용된 토큰 수")
    prompt_tokens: int = Field(..., description="입력 프롬프트의 토큰 수")
    completion_tokens: int = Field(..., description="생성된 응답의 토큰 수")

class ERDResponse(BaseModel):
    json_data: Dict[str, Any] = Field(..., alias="json", description="json 형태 답변 내용")
    model: str = Field(..., description="사용된 모델 이름")
    total_tokens: int = Field(..., description="총 사용된 토큰 수")
    prompt_tokens: int = Field(..., description="입력 프롬프트의 토큰 수")
    completion_tokens: int = Field(..., description="생성된 응답의 토큰 수")

class APIResponse(BaseModel):
    json_data: Dict[str, Any] = Field(..., alias="json", description="json 형태 답변 내용")
    model: str = Field(..., description="사용된 모델 이름")
    total_tokens: int = Field(..., description="총 사용된 토큰 수")
    prompt_tokens: int = Field(..., description="입력 프롬프트의 토큰 수")
    completion_tokens: int = Field(..., description="생성된 응답의 토큰 수")

class RecommendationResponse(BaseModel):
    recommendations: Dict[str, Any] = Field(..., description="추천된 카테고리 목록")
    model: str = Field(..., description="사용된 모델 이름")
    total_tokens: int = Field(..., description="총 사용된 토큰 수")
    prompt_tokens: int = Field(..., description="입력 프롬프트의 토큰 수")
    completion_tokens: int = Field(..., description="생성된 응답의 토큰 수")

# 대시보드 파이프라인
class DashboardResponse(BaseModel) :
    task_imbalance : Dict[str, Any] = Field(..., description="작업 불균형 json_data")
    processing_time : Dict[str, Any] = Field(..., description="평균작업 처리 시간 json_data")

class TaskGenerateResponse(BaseModel):
    generated_tasks : Dict[str, Any] = Field(..., description="생성된 category, feature, actions 초안 json")

=======
# models/response.py (기존 코드에 추가)
from pydantic import BaseModel, Field
from typing import Dict, List, Any

class RequirementsResponse(BaseModel):
    requirements: List[dict] = Field(..., description="생성된 요구사항 목록")
    model: str = Field(..., description="사용된 모델 이름")
    total_tokens: int = Field(..., description="총 사용된 토큰 수")
    prompt_tokens: int = Field(..., description="입력 프롬프트의 토큰 수")
    completion_tokens: int = Field(..., description="생성된 응답의 토큰 수")

class SummuryResponse(BaseModel):
    json_data: Dict[str, Any] = Field(..., alias="json", description="json 형태 답변 내용")
    model: str = Field(..., description="사용된 모델 이름")
    total_tokens: int = Field(..., description="총 사용된 토큰 수")
    prompt_tokens: int = Field(..., description="입력 프롬프트의 토큰 수")
    completion_tokens: int = Field(..., description="생성된 응답의 토큰 수")

class ERDResponse(BaseModel):
    json_data: Dict[str, Any] = Field(..., alias="json", description="json 형태 답변 내용")
    model: str = Field(..., description="사용된 모델 이름")
    total_tokens: int = Field(..., description="총 사용된 토큰 수")
    prompt_tokens: int = Field(..., description="입력 프롬프트의 토큰 수")
    completion_tokens: int = Field(..., description="생성된 응답의 토큰 수")

class APIResponse(BaseModel):
    json_data: Dict[str, Any] = Field(..., alias="json", description="json 형태 답변 내용")
    model: str = Field(..., description="사용된 모델 이름")
    total_tokens: int = Field(..., description="총 사용된 토큰 수")
    prompt_tokens: int = Field(..., description="입력 프롬프트의 토큰 수")
    completion_tokens: int = Field(..., description="생성된 응답의 토큰 수")

class RecommendationResponse(BaseModel):
    recommendations: Dict[str, Any] = Field(..., description="추천된 카테고리 목록")
    model: str = Field(..., description="사용된 모델 이름")
    total_tokens: int = Field(..., description="총 사용된 토큰 수")
    prompt_tokens: int = Field(..., description="입력 프롬프트의 토큰 수")
    completion_tokens: int = Field(..., description="생성된 응답의 토큰 수")

# 대시보드 파이프라인
class DashboardResponse(BaseModel) :
    task_imbalance : Dict[str, Any] = Field(..., description="작업 불균형 json_data")
    processing_time : Dict[str, Any] = Field(..., description="평균작업 처리 시간 json_data")

# 유사도 검색
class SearchshimilerResponse(BaseModel) :
    similer_ID : Dict[str, Any] = Field(..., description="project_index")
>>>>>>> f843563b
<|MERGE_RESOLUTION|>--- conflicted
+++ resolved
@@ -1,4 +1,3 @@
-<<<<<<< HEAD
 # models/response.py (기존 코드에 추가)
 from pydantic import BaseModel, Field
 from typing import Dict, List, Any
@@ -46,52 +45,6 @@
 class TaskGenerateResponse(BaseModel):
     generated_tasks : Dict[str, Any] = Field(..., description="생성된 category, feature, actions 초안 json")
 
-=======
-# models/response.py (기존 코드에 추가)
-from pydantic import BaseModel, Field
-from typing import Dict, List, Any
-
-class RequirementsResponse(BaseModel):
-    requirements: List[dict] = Field(..., description="생성된 요구사항 목록")
-    model: str = Field(..., description="사용된 모델 이름")
-    total_tokens: int = Field(..., description="총 사용된 토큰 수")
-    prompt_tokens: int = Field(..., description="입력 프롬프트의 토큰 수")
-    completion_tokens: int = Field(..., description="생성된 응답의 토큰 수")
-
-class SummuryResponse(BaseModel):
-    json_data: Dict[str, Any] = Field(..., alias="json", description="json 형태 답변 내용")
-    model: str = Field(..., description="사용된 모델 이름")
-    total_tokens: int = Field(..., description="총 사용된 토큰 수")
-    prompt_tokens: int = Field(..., description="입력 프롬프트의 토큰 수")
-    completion_tokens: int = Field(..., description="생성된 응답의 토큰 수")
-
-class ERDResponse(BaseModel):
-    json_data: Dict[str, Any] = Field(..., alias="json", description="json 형태 답변 내용")
-    model: str = Field(..., description="사용된 모델 이름")
-    total_tokens: int = Field(..., description="총 사용된 토큰 수")
-    prompt_tokens: int = Field(..., description="입력 프롬프트의 토큰 수")
-    completion_tokens: int = Field(..., description="생성된 응답의 토큰 수")
-
-class APIResponse(BaseModel):
-    json_data: Dict[str, Any] = Field(..., alias="json", description="json 형태 답변 내용")
-    model: str = Field(..., description="사용된 모델 이름")
-    total_tokens: int = Field(..., description="총 사용된 토큰 수")
-    prompt_tokens: int = Field(..., description="입력 프롬프트의 토큰 수")
-    completion_tokens: int = Field(..., description="생성된 응답의 토큰 수")
-
-class RecommendationResponse(BaseModel):
-    recommendations: Dict[str, Any] = Field(..., description="추천된 카테고리 목록")
-    model: str = Field(..., description="사용된 모델 이름")
-    total_tokens: int = Field(..., description="총 사용된 토큰 수")
-    prompt_tokens: int = Field(..., description="입력 프롬프트의 토큰 수")
-    completion_tokens: int = Field(..., description="생성된 응답의 토큰 수")
-
-# 대시보드 파이프라인
-class DashboardResponse(BaseModel) :
-    task_imbalance : Dict[str, Any] = Field(..., description="작업 불균형 json_data")
-    processing_time : Dict[str, Any] = Field(..., description="평균작업 처리 시간 json_data")
-
 # 유사도 검색
 class SearchshimilerResponse(BaseModel) :
-    similer_ID : Dict[str, Any] = Field(..., description="project_index")
->>>>>>> f843563b
+    similer_ID : Dict[str, Any] = Field(..., description="project_index")