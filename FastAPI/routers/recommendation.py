--- conflicted
+++ resolved
@@ -1,115 +1,112 @@
-# routers/recommendation.py
-from fastapi import APIRouter, HTTPException
-import openai
-import os
-from dotenv import load_dotenv
-from models.requests import RecommendationRequest
-from models.response import RecommendationResponse
-import json
-from datetime import datetime
-
-# 환경변수 로드
-load_dotenv()
-
-router = APIRouter()
-
-# OpenAI 클라이언트 초기화
-client = openai.AsyncOpenAI(api_key=os.getenv("OPENAI_API_KEY"))
-
-NOW = datetime.now().isoformat()
-
-# 최적화된 시스템 프롬프트
-OPTIMIZED_SYSTEM_PROMPT = """
-## 당신의 역할
-
-당신은 현재까지 수행된 작업 흐름을 분석하고, 그 흐름에 따라 다음으로 수행되어야 할 액션(action)을 정확히 3가지 제안해야 합니다.
-
-추천하는 액션은 다음 조건을 모두 충족해야 합니다:
-
-- 사용자 인터페이스 수준의 일반적인 설명이 아니라, 실제 개발자가 바로 구현할 수 있을 정도로 구체적인 기술 단위로 작성해야 합니다.  
-    예: "알림 기능 추가"(부적절) → "WebSocket 연결 상태 유지 로직 구현"(적절)  
-        "배송 기능 구현"(부적절) → "배송 상태 변경 시 푸시 알림 트리거 구축"(적절)
-
-- 액션의 목적과 범위를 명확하게 기술하고, 명세서를 기반으로 바로 작업을 시작할 수 있는 수준으로 구체화해야 합니다.
-
-## 중요 지침
-
-- 반드시 하나의 feature에 대해 정확히 3개의 액션을 추천할 것
-- 모든 추천 액션은 해당 feature의 actions 배열에 추가 가능한 형태여야 하며, feature의 name도 함께 명시할 것
-- 각 액션에는 다음 항목을 포함해야 함: name, startDate, endDate, importance
-- 출력은 JSON 구조만 포함되어야 하며, 설명, 안내 문구, 예외적 출력은 절대 포함하지 말 것
-- startDate와 endDate는 반드시 현실적인 시간 흐름을 반영해야 하며, 아래 조건을 엄격히 만족해야 합니다:
-<<<<<<< HEAD
-=======
-  - startDate는 반드시 현재 시각({NOW}) 이후여야 합니다.
->>>>>>> 83c8b63c
-  - startDate는 현재 시각보다 과거일 수 없습니다. (현재 시각 이후여야 합니다.)
-  - endDate는 반드시 startDate 이후의 시점이어야 합니다.
-
-## 요구사항
-
-- 기존 작업 흐름의 맥락을 기반으로, 실현 가능하고 현실적인 후속 작업을 제안할 것
-- 반드시 새로운 작업만 추천해야 하며, 기존에 존재하는 작업과 동일하거나 유사한 이름, 목적의 작업은 추천하지 말 것
-- 구현 방식, 목적, 시기, 중요도, 기술 스택 등을 기준으로 매번 다른 작업을 생성할 것
-- 다음과 같은 관점에서 작업을 다양화할 수 있음: 외부 연동, 성능 최적화, 장애 대응, 예외 처리, 로그 수집, 보안 강화, 테스트 자동화
-
-### 응답 형식
-
-{{
-    "workspaceId": 읽어온 workspaceId,
-    "categoryId": 읽어온 categoryId,
-    "featureId": 읽어온 featureId,
-    "recommendedActions": [
-        {{
-        "name": "추천하는 action"
-        "importance": "추천 actions의 중요도(1~5 사이의 값)",
-        "startDate": "LocalDateTime형식의 날짜",
-        "endDate": "LocalDateTime형식의 날짜"
-        }},
-    ]
-}}
-
-**중요: 응답은 반드시 순수한 JSON 형태로만 제공하세요.**
-"""
-
-@router.post("/recommend/generate", response_model=RecommendationResponse)
-async def recommendation(request: RecommendationRequest):
-    try:
-        # 프롬프트 구성
-        enhanced_prompt = f"""
-        팀 프로젝트 작업 리스트 : {request.project_list}
-        위 정보를 바탕으로 다음 작업을 추천해주세요.
-
-        **강제 준수 규칙:**
-        1. 순수 JSON만 응답 (마크다운 블록 절대 금지)
-        2. 마지막 요소 뒤 쉼표 절대 금지        
-        """
-
-        # OpenAI API 호출
-        response = await client.chat.completions.create(
-            model=request.model,
-            messages=[
-                {"role": "system", "content": OPTIMIZED_SYSTEM_PROMPT},
-                {"role": "user", "content": enhanced_prompt}
-            ],
-            max_tokens=request.max_tokens,
-            temperature=0.5
-        )
-        
-        # JSON 파싱
-        content = response.choices[0].message.content
-        json_data = json.loads(content)
-        
-        # 응답 반환
-        return RecommendationResponse(
-            recommendations=json_data,
-            model=request.model,
-            total_tokens=response.usage.total_tokens,
-            prompt_tokens=response.usage.prompt_tokens,
-            completion_tokens=response.usage.completion_tokens
-        )
-        
-    except json.JSONDecodeError as e:
-        raise HTTPException(status_code=500, detail=f"JSON 파싱 오류: {str(e)}")
-    except Exception as e:
+# routers/recommendation.py
+from fastapi import APIRouter, HTTPException
+import openai
+import os
+from dotenv import load_dotenv
+from models.requests import RecommendationRequest
+from models.response import RecommendationResponse
+import json
+from datetime import datetime
+
+# 환경변수 로드
+load_dotenv()
+
+router = APIRouter()
+
+# OpenAI 클라이언트 초기화
+client = openai.AsyncOpenAI(api_key=os.getenv("OPENAI_API_KEY"))
+
+NOW = datetime.now().isoformat()
+
+# 최적화된 시스템 프롬프트
+OPTIMIZED_SYSTEM_PROMPT = """
+## 당신의 역할
+
+당신은 현재까지 수행된 작업 흐름을 분석하고, 그 흐름에 따라 다음으로 수행되어야 할 액션(action)을 정확히 3가지 제안해야 합니다.
+
+추천하는 액션은 다음 조건을 모두 충족해야 합니다:
+
+- 사용자 인터페이스 수준의 일반적인 설명이 아니라, 실제 개발자가 바로 구현할 수 있을 정도로 구체적인 기술 단위로 작성해야 합니다.  
+    예: "알림 기능 추가"(부적절) → "WebSocket 연결 상태 유지 로직 구현"(적절)  
+        "배송 기능 구현"(부적절) → "배송 상태 변경 시 푸시 알림 트리거 구축"(적절)
+
+- 액션의 목적과 범위를 명확하게 기술하고, 명세서를 기반으로 바로 작업을 시작할 수 있는 수준으로 구체화해야 합니다.
+
+## 중요 지침
+
+- 반드시 하나의 feature에 대해 정확히 3개의 액션을 추천할 것
+- 모든 추천 액션은 해당 feature의 actions 배열에 추가 가능한 형태여야 하며, feature의 name도 함께 명시할 것
+- 각 액션에는 다음 항목을 포함해야 함: name, startDate, endDate, importance
+- 출력은 JSON 구조만 포함되어야 하며, 설명, 안내 문구, 예외적 출력은 절대 포함하지 말 것
+- startDate와 endDate는 반드시 현실적인 시간 흐름을 반영해야 하며, 아래 조건을 엄격히 만족해야 합니다:
+  - startDate는 반드시 현재 시각({NOW}) 이후여야 합니다.
+  - startDate는 현재 시각보다 과거일 수 없습니다. (현재 시각 이후여야 합니다.)
+  - endDate는 반드시 startDate 이후의 시점이어야 합니다.
+
+## 요구사항
+
+- 기존 작업 흐름의 맥락을 기반으로, 실현 가능하고 현실적인 후속 작업을 제안할 것
+- 반드시 새로운 작업만 추천해야 하며, 기존에 존재하는 작업과 동일하거나 유사한 이름, 목적의 작업은 추천하지 말 것
+- 구현 방식, 목적, 시기, 중요도, 기술 스택 등을 기준으로 매번 다른 작업을 생성할 것
+- 다음과 같은 관점에서 작업을 다양화할 수 있음: 외부 연동, 성능 최적화, 장애 대응, 예외 처리, 로그 수집, 보안 강화, 테스트 자동화
+
+### 응답 형식
+
+{{
+    "workspaceId": 읽어온 workspaceId,
+    "categoryId": 읽어온 categoryId,
+    "featureId": 읽어온 featureId,
+    "recommendedActions": [
+        {{
+        "name": "추천하는 action"
+        "importance": "추천 actions의 중요도(1~5 사이의 값)",
+        "startDate": "LocalDateTime형식의 날짜",
+        "endDate": "LocalDateTime형식의 날짜"
+        }},
+    ]
+}}
+
+**중요: 응답은 반드시 순수한 JSON 형태로만 제공하세요.**
+"""
+
+@router.post("/recommend/generate", response_model=RecommendationResponse)
+async def recommendation(request: RecommendationRequest):
+    try:
+        # 프롬프트 구성
+        enhanced_prompt = f"""
+        팀 프로젝트 작업 리스트 : {request.project_list}
+        위 정보를 바탕으로 다음 작업을 추천해주세요.
+
+        **강제 준수 규칙:**
+        1. 순수 JSON만 응답 (마크다운 블록 절대 금지)
+        2. 마지막 요소 뒤 쉼표 절대 금지        
+        """
+
+        # OpenAI API 호출
+        response = await client.chat.completions.create(
+            model=request.model,
+            messages=[
+                {"role": "system", "content": OPTIMIZED_SYSTEM_PROMPT},
+                {"role": "user", "content": enhanced_prompt}
+            ],
+            max_tokens=request.max_tokens,
+            temperature=0.5
+        )
+        
+        # JSON 파싱
+        content = response.choices[0].message.content
+        json_data = json.loads(content)
+        
+        # 응답 반환
+        return RecommendationResponse(
+            recommendations=json_data,
+            model=request.model,
+            total_tokens=response.usage.total_tokens,
+            prompt_tokens=response.usage.prompt_tokens,
+            completion_tokens=response.usage.completion_tokens
+        )
+        
+    except json.JSONDecodeError as e:
+        raise HTTPException(status_code=500, detail=f"JSON 파싱 오류: {str(e)}")
+    except Exception as e:
         raise HTTPException(status_code=500, detail=f"추천 생성 오류: {str(e)}")